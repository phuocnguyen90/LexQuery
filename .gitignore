# Byte-compiled / optimized / DLL files
__pycache__/
*.py[cod]
*$py.class

# C extensions
*.so

# Distribution / packaging
.Python
build/
develop-eggs/
dist/
downloads/
eggs/
.eggs/
lib/
lib64/
parts/
sdist/
var/
wheels/
share/python-wheels/
*.egg-info/
.installed.cfg
*.egg
MANIFEST
.vscode

# PyInstaller
#  Usually these files are written by a python script from a template
#  before PyInstaller builds the exe, so as to inject date/other infos into it.
*.manifest
*.spec

# Installer logs
pip-log.txt
pip-delete-this-directory.txt

# Unit test / coverage reports
htmlcov/
.tox/
.nox/
.coverage
.coverage.*
.cache
nosetests.xml
coverage.xml
*.cover
*.py,cover
.hypothesis/
.pytest_cache/
cover/

# Translations
*.mo
*.pot

# Django stuff:
*.log
local_settings.py
db.sqlite3
db.sqlite3-journal

# Flask stuff:
instance/
.webassets-cache

# Scrapy stuff:
.scrapy

# Sphinx documentation
docs/_build/

# PyBuilder
.pybuilder/
target/

# Jupyter Notebook
.ipynb_checkpoints

# IPython
profile_default/
ipython_config.py

# pyenv
#   For a library or package, you might want to ignore these files since the code is
#   intended to run in multiple environments; otherwise, check them in:
# .python-version

# pipenv
#   According to pypa/pipenv#598, it is recommended to include Pipfile.lock in version control.
#   However, in case of collaboration, if having platform-specific dependencies or dependencies
#   having no cross-platform support, pipenv may install dependencies that don't work, or not
#   install all needed dependencies.
#Pipfile.lock

# poetry
#   Similar to Pipfile.lock, it is generally recommended to include poetry.lock in version control.
#   This is especially recommended for binary packages to ensure reproducibility, and is more
#   commonly ignored for libraries.
#   https://python-poetry.org/docs/basic-usage/#commit-your-poetrylock-file-to-version-control
#poetry.lock

# pdm
#   Similar to Pipfile.lock, it is generally recommended to include pdm.lock in version control.
#pdm.lock
#   pdm stores project-wide configurations in .pdm.toml, but it is recommended to not include it
#   in version control.
#   https://pdm.fming.dev/#use-with-ide
.pdm.toml

# PEP 582; used by e.g. github.com/David-OConnor/pyflow and github.com/pdm-project/pdm
__pypackages__/

# Celery stuff
celerybeat-schedule
celerybeat.pid

# SageMath parsed files
*.sage.py

# Environments
.env
.venv
env/
venv/
ENV/
env.bak/
venv.bak/
*.pem
# Spyder project settings
.spyderproject
.spyproject

# Rope project settings
.ropeproject

# mkdocs documentation
/site

# mypy
.mypy_cache/
.dmypy.json
dmypy.json

# Pyre type checker
.pyre/

# pytype static type analyzer
.pytype/

# Cython debug symbols
cython_debug/

# PyCharm
#  JetBrains specific template is maintained in a separate JetBrains.gitignore that can
#  be found at https://github.com/github/gitignore/blob/main/Global/JetBrains.gitignore
#  and can be added to the global gitignore or merged into this file.  For a more nuclear
#  option (not recommended) you can uncomment the following to ignore the entire idea folder.
#.idea/
*.json
<<<<<<< HEAD
*.pem
=======
>>>>>>> ee7cdf2f
.github<|MERGE_RESOLUTION|>--- conflicted
+++ resolved
@@ -160,8 +160,5 @@
 #  option (not recommended) you can uncomment the following to ignore the entire idea folder.
 #.idea/
 *.json
-<<<<<<< HEAD
 *.pem
-=======
->>>>>>> ee7cdf2f
 .github