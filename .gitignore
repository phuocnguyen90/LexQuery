--- conflicted
+++ resolved
@@ -128,6 +128,7 @@
 ENV/
 env.bak/
 venv.bak/
+.env.local
 *.pem
 # Spyder project settings
 .spyderproject
@@ -161,21 +162,9 @@
 #.idea/
 *.json
 *.pem
-<<<<<<< HEAD
-*.doc
-*.docx
-*.pdf
-=======
 *.txt
 *.docx
 *.pdf
-*.csv
-*.xls
-*.xlsx
-*.ppt
-*.pptx
-*.doc
->>>>>>> e7a8a56a
 .github
 local_data
 logs
@@ -186,10 +175,5 @@
 localstack
 localstack-setup.sh
 format_service/src/data/raw
-<<<<<<< HEAD
-/memo
-/format_service/src/txtbook_formatter/results
-=======
 rag-gui/.next
-rag-gui/node_modules
->>>>>>> e7a8a56a
+rag-gui/node_modules