from dataclasses import dataclass
from typing import List, Optional, Dict
import time
import asyncio
<<<<<<< HEAD
from pydantic import BaseModel
=======
import httpx

>>>>>>> ee7cdf2f

# Imports from shared_libs
from shared_libs.llm_providers import ProviderFactory  # Use the provider factory to dynamically get providers
from shared_libs.utils.logger import Logger
from shared_libs.config.config_loader import ConfigLoader

try:
    from services.search_qdrant import search_qdrant    # Absolute import for use in production
except ImportError:
    from search_qdrant import search_qdrant    # Relative import for direct script testing

try:
    from services.get_embedding_function import get_embedding_function    # Absolute import for use in production
except ImportError:
    from get_embedding_function import get_embedding_function    # Relative import for direct script testing

# Load configuration
config_loader = ConfigLoader()  

# Configure logging
logger = Logger.get_logger(module_name=__name__)

# Load the RAG prompt from config
rag_prompt = config_loader.get_prompt("prompts.rag_prompt.system_prompt")

# Log an appropriate warning if the prompt is empty
if not rag_prompt:
    logger.warning("RAG system prompt is empty or not found in prompts configuration.")
else:
    logger.info("RAG system prompt loaded successfully.")

# Load the default LLM provider using ProviderFactory, including fallback logic
provider_name = config_loader.get_config_value("llm.provider", "groq")
llm_settings = config_loader.get_config_value(f"llm.{provider_name}", {})
requirements = config_loader.get_config_value("requirements", "")
llm_provider = ProviderFactory.get_provider(name=provider_name, config=llm_settings, requirements=requirements)


<<<<<<< HEAD
class QueryResponse(BaseModel):
=======
# Initialize the local embedding function
try:
    local_embed_function = get_embedding_function()  # Import from services.get_embedding_function
except ImportError:
    from services.get_embedding_function import get_embedding_function
    local_embed_function = get_embedding_function()



@dataclass
class QueryResponse:
>>>>>>> ee7cdf2f
    query_text: str
    response_text: str
    sources: List[str]
    timestamp: int

async def local_embed(query: str) -> Optional[List[float]]:
    """
    Temporary local embedding function for development purposes.
    Replace this with a proper embedding model as needed.
    
    :param query: The input text to embed.
    :return: The embedding vector as a list of floats.
    """
    MODEL_NAME = "sentence-transformers/paraphrase-multilingual-MiniLM-L12-v2"
    CACHE_DIR = "/app/models"
    try:
        import fastembed
        import numpy as np
        embedding_provider = fastembed.TextEmbedding(
            model_name=MODEL_NAME,
            cache_dir=CACHE_DIR,
            local_files_only=True  # Ensure only local models are used
        )
        embedding_generator = embedding_provider.embed(query)
        # Convert the generator to a list and then to a numpy array
        embeddings = list(embedding_generator)
        if not embeddings:
            logger.error(f"No embeddings returned for text '{query}'.")
            return []

        embedding = np.array(embeddings)

        # Handle 2D arrays with a single embedding vector
        if embedding.ndim == 2 and embedding.shape[0] == 1:
            embedding = embedding[0]

        # Ensure that the embedding is a flat array
        if embedding.ndim != 1:
            logger.error(f"Embedding for text '{query}' is not a flat array. Got shape: {embedding.shape}")
            return []

        # Log embedding norm for debugging
        embedding_norm = np.linalg.norm(embedding)
        logger.debug(f"Embedding norm for text '{query}': {embedding_norm}")

        return embedding.tolist()
    except Exception as e:
        logger.error(f"Failed to create embedding for the input: '{query}', error: {e}")
        return []
    except Exception as e:
        logger.error(f"Local embedding failed for query '{query}': {e}")
        return None
    
async def query_rag(
    query_item,
    provider: Optional[ProviderFactory] = None,
    conversation_history: Optional[List[Dict[str, str]]] = None,
    embedding_mode: Optional[str] = None  # Optional parameter to override default embedding mode
) -> QueryResponse:
    """
    Perform Retrieval-Augmented Generation (RAG) to answer the user's query.

    :param query_item: An object containing the query text.
    :param provider: (Optional) Override the default LLM provider.
    :param conversation_history: (Optional) List of previous conversation messages.
    :param embedding_mode: (Optional) 'local' or 'api' to override the default embedding mode.
    :return: QueryResponse containing the answer and sources.
    """
    query_text = query_item.query_text

    if provider is None:
        provider = llm_provider

    # Determine the embedding mode
    if embedding_mode:
        current_embedding_mode = embedding_mode.lower()
        logger.debug(f"Overriding embedding mode to: {current_embedding_mode}")
    else:
        current_embedding_mode = config_loader.get_config_value("embedding.mode", "local").lower()
        logger.debug(f"Using embedding mode from config: {current_embedding_mode}")

    # Initialize the embedding vector
    embedding_vector = None

    if current_embedding_mode == "local":
        # Use local embedding function
        embedding_vector = await local_embed(query_text)
        if embedding_vector is None:
            return QueryResponse(
                query_text=query_text,
                response_text="Đã xảy ra lỗi khi tạo embedding.",
                sources=[],
                timestamp=int(time.time())
            )
    elif current_embedding_mode == "api":
        # Use embedding microservice API
        try:
            # Retrieve the embedding service URL from the configuration
            embedding_service_url = config_loader.get_config_value("embedding.api_service_url")
            if not embedding_service_url:
                logger.error("Embedding service URL is not configured.")
                return QueryResponse(
                    query_text=query_text,
                    response_text="Đã xảy ra lỗi khi xác định URL dịch vụ embedding.",
                    sources=[],
                    timestamp=int(time.time())
                )
            
            logger.debug(f"Requesting embedding from microservice at: {embedding_service_url} for query: '{query_text}'")
            
            # Prepare the payload according to the microservice's expected schema
            payload = {
                "texts": [query_text],        # Ensure texts are in a list
                "provider": "local",          # Specify the provider; adjust if needed
                "is_batch": False             # Set to False for single query
            }
            
            # Send the POST request to the embedding microservice
            async with httpx.AsyncClient() as client:
                response = await client.post(embedding_service_url, json=payload, timeout=30.0)
                response.raise_for_status()  # Raise an exception for HTTP error responses
            
            # Parse the JSON response
            data = response.json()
            
            # Extract the embeddings from the response
            embeddings = data.get("embeddings")  # Assuming the microservice returns "embeddings"
            
            # Validate the embeddings in the response
            if not embeddings or not isinstance(embeddings, list):
                logger.error(f"No embeddings returned from microservice for query: '{query_text}'")
                return QueryResponse(
                    query_text=query_text,
                    response_text="Đã xảy ra lỗi khi nhận embedding từ dịch vụ.",
                    sources=[],
                    timestamp=int(time.time())
                )
            
            # Since we're sending a single text, extract the first embedding
            embedding_vector = embeddings[0]
            logger.debug(f"Embedding received from microservice for query: '{query_text}'")
        
        except httpx.HTTPError as e:
            logger.error(f"HTTP error when contacting embedding microservice: {str(e)}")
            return QueryResponse(
                query_text=query_text,
                response_text="Đã xảy ra lỗi khi kết nối với dịch vụ embedding.",
                sources=[],
                timestamp=int(time.time())
            )
        except Exception as e:
            logger.error(f"Unexpected error when contacting embedding microservice: {str(e)}")
            return QueryResponse(
                query_text=query_text,
                response_text="Đã xảy ra lỗi khi tạo embedding.",
                sources=[],
                timestamp=int(time.time())
            )

    else:
        logger.error(f"Unsupported embedding mode '{current_embedding_mode}'.")
        return QueryResponse(
            query_text=query_text,
            response_text="Đã xảy ra lỗi khi xác định chế độ embedding.",
            sources=[],
            timestamp=int(time.time())
        )

    # Proceed to retrieve similar documents using Qdrant
    logger.debug(f"Retrieving documents related to query: '{query_text}'")
    retrieved_docs = await search_qdrant(embedding_vector, top_k=3)
    if not retrieved_docs:
        logger.warning(f"No relevant documents found for query: '{query_text}'")
        response_text = "Không tìm thấy thông tin liên quan."
        sources = []
    else:
        # Combine retrieved documents to form context for LLM
        context = "\n\n---------------------------\n\n".join([
            f"Mã tài liệu: {doc['record_id']}\nNguồn: {doc['source']}\nNội dung: {doc['content']}"
            for doc in retrieved_docs if doc.get('content')
        ])
        logger.debug(f"Retrieved documents combined to form context for query: '{query_text}'")

        # Define the system prompt with clear citation instructions using the loaded prompt
        system_prompt = rag_prompt
        logger.debug(f"System prompt loaded for query: '{query_text}'")

        # Combine system prompt and user message to form the full prompt
        full_prompt = f"{system_prompt}\n\nCâu hỏi của người dùng: {query_text}\n\nCác câu trả lời liên quan:\n\n{context}"
        logger.debug(f"Full prompt created for query: '{query_text}'")

        # Generate response using the LLM provider
        try:
            logger.debug(f"Generating response using LLM provider")
            response_text = await provider.send_single_message(prompt=full_prompt)
        except Exception as e:
            logger.error(f"Failed to generate a response using the provider for query: '{query_text}'. Error: {str(e)}")
            response_text = "Đã xảy ra lỗi khi tạo câu trả lời."

        # Add citations to the response based on retrieved document IDs
        if retrieved_docs:
            citation_texts = [f"[Mã tài liệu: {doc['record_id']}]" for doc in retrieved_docs if doc.get('content')]
            if citation_texts:
                response_text += "\n\nNguồn tham khảo: " + ", ".join(citation_texts)

        # Extract sources from retrieved_docs
        sources = [doc['record_id'] for doc in retrieved_docs]

    # Create and return the QueryResponse
    response = QueryResponse(
        query_text=query_text,
        response_text=response_text,
        sources=sources,
        timestamp=int(time.time())
    )
    return response


# For local testing
async def main():
    """
    For local testing.
    """
    logger.debug("Running example RAG call.")
    import os
    import sys
    sys.path.append(os.path.abspath(os.path.join(os.path.dirname(__file__), '..')))
    
    from models.query_model import QueryModel  # Import your QueryModel
    query_text = "Tôi có thể thành lập công ty cổ phần có vốn điều lệ dưới 1 tỷ đồng không?"   
    query_item = QueryModel(query_text=query_text)
    
    # Since query_rag is an async function, we need to await its result.
    response = await query_rag(query_item=query_item,embedding_mode="api")
    print(f"Received: {response}")

if __name__ == "__main__":
    # For local testing: use asyncio.run to execute the async main function.
    asyncio.run(main())<|MERGE_RESOLUTION|>--- conflicted
+++ resolved
@@ -2,12 +2,7 @@
 from typing import List, Optional, Dict
 import time
 import asyncio
-<<<<<<< HEAD
 from pydantic import BaseModel
-=======
-import httpx
-
->>>>>>> ee7cdf2f
 
 # Imports from shared_libs
 from shared_libs.llm_providers import ProviderFactory  # Use the provider factory to dynamically get providers
@@ -46,21 +41,7 @@
 llm_provider = ProviderFactory.get_provider(name=provider_name, config=llm_settings, requirements=requirements)
 
 
-<<<<<<< HEAD
 class QueryResponse(BaseModel):
-=======
-# Initialize the local embedding function
-try:
-    local_embed_function = get_embedding_function()  # Import from services.get_embedding_function
-except ImportError:
-    from services.get_embedding_function import get_embedding_function
-    local_embed_function = get_embedding_function()
-
-
-
-@dataclass
-class QueryResponse:
->>>>>>> ee7cdf2f
     query_text: str
     response_text: str
     sources: List[str]
@@ -122,6 +103,12 @@
 ) -> QueryResponse:
     """
     Perform Retrieval-Augmented Generation (RAG) to answer the user's query.
+
+    :param query_item: An object containing the query text.
+    :param provider: (Optional) Override the default LLM provider.
+    :param conversation_history: (Optional) List of previous conversation messages.
+    :param embedding_mode: (Optional) 'local' or 'api' to override the default embedding mode.
+    :return: QueryResponse containing the answer and sources.
 
     :param query_item: An object containing the query text.
     :param provider: (Optional) Override the default LLM provider.
