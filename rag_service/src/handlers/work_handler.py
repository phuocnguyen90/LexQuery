--- conflicted
+++ resolved
@@ -2,6 +2,7 @@
 import os
 from shared_libs.config.config_loader import ConfigLoader
 from shared_libs.utils.logger import Logger
+from shared_libs.utils.cache import Cache
 from shared_libs.utils.provider_utils import load_llm_provider
 import sys
 import json
@@ -77,7 +78,6 @@
     try:
         # Deserialize message
         body = json.loads(message['Body'])
-<<<<<<< HEAD
         query_id = body.get('query_id')
         if not query_id:
             logger.error("No query_id found in message body.")
@@ -96,62 +96,6 @@
         conversation_history = body.get('conversation_history', [])
 
         logger.info(f"Processing query: {query_text}")
-=======
-        query_id = body['query_id']        
-        query_text = body['query_text']
-
-        if not query_id or not query_text:
-            logger.error("Missing 'query_id' or 'query_text' in message body.")
-            return        
-        # Generate cache_key using the same MD5 hashing method
-        normalized_query = query_text.strip().lower()
-        cache_key = md5(normalized_query.encode('utf-8')).hexdigest()
-
-        # Attempt to retrieve from cache using cache_key
-        
-        try:
-            cached_item = await QueryModel.get_item_by_cache_key(cache_key)
-        except ClientError as e:
-            if "backfilling" in str(e):
-                logger.warning(f"GSI is backfilling, skipping cache check for cache_key: {cache_key}")
-                cached_item = None
-            else:
-                raise
-
-        if cached_item:
-            logger.debug(f"Cache hit for cache_key: {cache_key}")
-            # Check if the cached item is complete and has an answer
-            if cached_item.is_complete and cached_item.answer_text:
-                logger.info(f"Using cached answer for query_id: {query_id}")
-
-                # Retrieve the current query_item by query_id
-                query_item = await QueryModel.get_item(query_id)
-                if not query_item:
-                    logger.error(f"Query item not found for query_id: {query_id}")
-                    return
-
-                # Update the query_item with cached data
-                query_item.answer_text = cached_item.answer_text
-                query_item.sources = cached_item.sources
-                query_item.is_complete = cached_item.is_complete
-                query_item.timestamp = cached_item.timestamp
-                query_item.conversation_history = cached_item.conversation_history  # If applicable
-
-                # Save the updated query_item to DynamoDB
-                await query_item.put_item()
-                logger.debug(f"Updated query_item with cached data for query_id: {query_id}")
-
-                # Delete the message from the queue as processing is complete
-                await delete_message(message['ReceiptHandle'])
-                logger.info(f"Successfully processed and deleted message for query_id: {query_id} using cached answer.")
-                return  # Exit early since cached answer was used
-
-            else:
-                logger.debug(f"Cached item found but incomplete for cache_key: {cache_key}. Proceeding to generate answer.")
-        else:
-            logger.debug(f"No cache entry found for cache_key: {cache_key}. Proceeding to generate answer.")
-
->>>>>>> ee7cdf2f
 
         # Create or retrieve the query from your data store (e.g., DynamoDB)
         query_item = QueryModel(
